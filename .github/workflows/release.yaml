--- conflicted
+++ resolved
@@ -12,26 +12,14 @@
     name: Tests
     uses: ./.github/workflows/ci.yaml
     secrets: inherit
-<<<<<<< HEAD
-
-  build:
-    name: Build charm
-    uses: canonical/data-platform-workflows/.github/workflows/build_charm.yaml@v23.1.1
-=======
     permissions:
       contents: write  # Needed for Allure Report
->>>>>>> fd642ff3
 
   release:
     name: Release charm
     needs:
       - ci-tests
-<<<<<<< HEAD
-      - build
-    uses: canonical/data-platform-workflows/.github/workflows/release_charm.yaml@v23.1.1
-=======
     uses: canonical/data-platform-workflows/.github/workflows/release_charm.yaml@v29.0.5
->>>>>>> fd642ff3
     with:
       channel: dpe/edge
       artifact-prefix: ${{ needs.ci-tests.outputs.artifact-prefix }}
