--- conflicted
+++ resolved
@@ -70,48 +70,7 @@
 
   build:
     name: Build charm
-<<<<<<< HEAD
-    uses: canonical/data-platform-workflows/.github/workflows/build_charm.yaml@v23.1.1
-    with:
-      # Use of cache blocked by https://github.com/canonical/charmcraft/issues/1456
-      # Details: https://github.com/canonical/charmcraftcache/issues/3
-      cache: false
-      # Remove prefix when cache enabled
-      # Needed to avoid conflict with artifact name on release CI
-      artifact-prefix: ci-packed-charm-cache-false-.
-
-  gh-hosted-collect-integration-tests:
-    name: (GH hosted) Collect integration test groups
-    needs:
-      - lint
-      - unit-test
-    runs-on: ubuntu-latest
-    steps:
-      - name: Checkout
-        uses: actions/checkout@v4
-      - name: Install tox & poetry
-        run: |
-          pipx install tox
-          pipx install poetry
-      - name: Select test stability level
-        id: select-test-stability
-        run: |
-          if [[ "${{ github.event_name }}" == "schedule" ]]
-          then
-            echo Running unstable and stable tests
-            echo "mark_expression=" >> "$GITHUB_OUTPUT"
-          else
-            echo Skipping unstable tests
-            echo "mark_expression=not unstable" >> "$GITHUB_OUTPUT"
-          fi
-      - name: Collect test groups
-        id: collect-groups
-        run: tox run -e integration -- tests/integration -m '${{ steps.select-test-stability.outputs.mark_expression }}' --collect-groups
-    outputs:
-      groups: ${{ steps.collect-groups.outputs.groups }}
-=======
     uses: canonical/data-platform-workflows/.github/workflows/build_charm.yaml@v29.0.5
->>>>>>> fd642ff3
 
   integration-test:
     name: Integration test charm
