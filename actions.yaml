--- conflicted
+++ resolved
@@ -4,8 +4,14 @@
 resume-upgrade:
   description: Upgrade remaining units (after you manually verified that upgraded units are healthy).
 force-upgrade:
-<<<<<<< HEAD
-  description: Force upgrade of this unit.
+  description: |
+    Potential of *data loss* and *downtime*
+        
+    Force upgrade of this unit.
+    
+    Use to
+    - force incompatible upgrade and/or
+    - continue upgrade if 1+ upgraded units have non-active status
 set-tls-private-key:
   description:
     Set the private key, which will be used for certificate signing requests (CSR). Run
@@ -14,14 +20,4 @@
     internal-key:
       type: string
       description: The content of private key for internal communications with
-        clients. Content will be auto-generated if this option is not specified.
-=======
-  description: |
-    Potential of *data loss* and *downtime*
-        
-    Force upgrade of this unit.
-    
-    Use to
-    - force incompatible upgrade and/or
-    - continue upgrade if 1+ upgraded units have non-active status
->>>>>>> c16eb019
+        clients. Content will be auto-generated if this option is not specified.