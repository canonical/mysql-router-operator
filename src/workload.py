# Copyright 2023 Canonical Ltd.
# See LICENSE file for licensing details.

"""MySQL Router workload"""

import configparser
import io
import logging
import pathlib
import re
import socket
import string
import typing

import ops

import container
import logrotate
import mysql_shell
import server_exceptions

if typing.TYPE_CHECKING:
    import abstract_charm
    import relations.database_requires

logger = logging.getLogger(__name__)


class _NoQuorum(server_exceptions.Error):
    """MySQL Server does not have quorum"""

    MESSAGE = "MySQL Server does not have quorum. Will retry next Juju event"

    def __init__(self):
        super().__init__(ops.WaitingStatus(self.MESSAGE))


class Workload:
    """MySQL Router workload"""

    def __init__(
        self,
        *,
        container_: container.Container,
        logrotate_: logrotate.LogRotate,
        cos_: "relations.cos.COSRelation",
    ) -> None:
        self._container = container_
        self._logrotate = logrotate_
        self._cos = cos_
        self._router_data_directory = self._container.path("/var/lib/mysqlrouter")
        self._tls_key_file = self._container.router_config_directory / "custom-key.pem"
        self._tls_certificate_file = (
            self._container.router_config_directory / "custom-certificate.pem"
        )

    @property
    def container_ready(self) -> bool:
        """Whether container is ready

        Only applies to Kubernetes charm
        """
        return self._container.ready

    @property
    def version(self) -> str:
        """MySQL Router version"""
        version = self._container.run_mysql_router(["--version"])
        for component in version.split():
            if component.startswith("8"):
                return component
        return ""

    def disable(self) -> None:
        """Stop and disable MySQL Router service."""
        if not self._container.mysql_router_service_enabled:
            return
        logger.debug("Disabling MySQL Router service")
        self._container.update_mysql_router_service(enabled=False)
        self._logrotate.disable()
        self._container.router_config_directory.rmtree()
        self._container.router_config_directory.mkdir()
        self._router_data_directory.rmtree()
        self._router_data_directory.mkdir()
        logger.debug("Disabled MySQL Router service")

<<<<<<< HEAD
    def disable_exporter(self) -> None:
        """Stop and disable MySQL Router exporter service, keeping router enabled."""
        if not self._container.mysql_router_exporter_service_enabled:
            return
        logger.debug("Disabling MySQL Router exporter service")
        self._cos.cleanup_monitoring_user()
        self._container.update_mysql_router_exporter_service(enabled=False)
        logger.debug("Disabled MySQL Router exporter service")
=======
    def upgrade(self, *, unit: ops.Unit, tls: bool) -> None:
        """Upgrade MySQL Router.

        Only applies to machine charm
        """
        logger.debug("Upgrading MySQL Router")
        self._container.upgrade(unit=unit)
        logger.debug("Upgraded MySQL Router")
>>>>>>> 52e9ce9d

    @property
    def _tls_config_file_data(self) -> str:
        """Render config file template to string.

        Config file enables TLS on MySQL Router.
        """
        template = string.Template(pathlib.Path("templates/tls.cnf").read_text(encoding="utf-8"))
        config_string = template.substitute(
            tls_ssl_key_file=self._tls_key_file,
            tls_ssl_cert_file=self._tls_certificate_file,
        )
        return config_string

    def enable_tls(self, *, key: str, certificate: str):
        """Enable TLS."""
        logger.debug("Enabling TLS")
        self._container.tls_config_file.write_text(self._tls_config_file_data)
        self._tls_key_file.write_text(key)
        self._tls_certificate_file.write_text(certificate)
        logger.debug("Enabled TLS")

    def disable_tls(self) -> None:
        """Disable TLS."""
        logger.debug("Disabling TLS")
        for file in (
            self._container.tls_config_file,
            self._tls_key_file,
            self._tls_certificate_file,
        ):
            file.unlink(missing_ok=True)
        logger.debug("Disabled TLS")

    @property
    def status(self) -> typing.Optional[ops.StatusBase]:
        """Report non-active status."""
        if not self.container_ready:
            return ops.MaintenanceStatus("Waiting for container")
        if not self._container.mysql_router_service_enabled:
            return ops.WaitingStatus()


class AuthenticatedWorkload(Workload):
    """Workload with connection to MySQL cluster"""

    def __init__(
        self,
        *,
        container_: container.Container,
        logrotate_: logrotate.LogRotate,
<<<<<<< HEAD
        connection_info: "relations.database_requires.ConnectionInformation",
        cos_: "relations.cos.COSRelation",
=======
        connection_info: "relations.database_requires.CompleteConnectionInformation",
>>>>>>> 52e9ce9d
        charm_: "abstract_charm.MySQLRouterCharm",
    ) -> None:
        super().__init__(container_=container_, logrotate_=logrotate_, cos_=cos_)
        self._connection_info = connection_info
        self._cos = cos_
        self._charm = charm_

    @property
    def shell(self) -> mysql_shell.Shell:
        """MySQL Shell"""
        return mysql_shell.Shell(
            _container=self._container, _connection_info=self._connection_info
        )

    @property
    def _router_id(self) -> str:
        """MySQL Router ID in InnoDB Cluster metadata

        Used to remove MySQL Router metadata from InnoDB Cluster
        """
        # MySQL Router is bootstrapped without `--directory`—there is one system-wide instance.
        return f"{socket.getfqdn()}::system"

    def _cleanup_after_upgrade_or_potential_container_restart(self) -> None:
        """Remove Router user after upgrade or (potential) container restart.

        (On Kubernetes, storage is not persisted on container restart—MySQL Router's config file is
        deleted. Therefore, MySQL Router needs to be bootstrapped again.)
        """
        if user_info := self.shell.get_mysql_router_user_for_unit(self._charm.unit.name):
            logger.debug("Cleaning up after upgrade or container restart")
            self.shell.delete_user(user_info.username)
            logger.debug("Cleaned up after upgrade or container restart")

    # TODO python3.10 min version: Use `list` instead of `typing.List`
    def _get_bootstrap_command(
        self, connection_info: "relations.database_requires.ConnectionInformation"
    ) -> typing.List[str]:
        return [
            "--bootstrap",
            connection_info.username
            + ":"
            + connection_info.password
            + "@"
            + connection_info.host
            + ":"
            + connection_info.port,
            "--strict",
            "--force",
            "--conf-set-option",
            "http_server.bind_address=127.0.0.1",
            "--conf-use-gr-notifications",
        ]

    def _bootstrap_router(self, *, tls: bool) -> None:
        """Bootstrap MySQL Router."""
        logger.debug(
            f"Bootstrapping router {tls=}, {self._connection_info.host=}, {self._connection_info.port=}"
        )
        # Redact password from log
        logged_command = self._get_bootstrap_command(self._connection_info.redacted)

        command = self._get_bootstrap_command(self._connection_info)
        try:
            self._container.run_mysql_router(command, timeout=30)
        except container.CalledProcessError as e:
            # Original exception contains password
            # Re-raising would log the password to Juju's debug log
            # Raise new exception
            # `from None` disables exception chaining so that the original exception is not
            # included in the traceback

            # Use `logger.error` instead of `logger.exception` so password isn't logged
            logger.error(f"Failed to bootstrap router\n{logged_command=}\nstderr:\n{e.stderr}\n")
            stderr = e.stderr.strip()
            if (
                stderr
                == "Error: The provided server is currently not in a InnoDB cluster group with quorum and thus may contain inaccurate or outdated data."
            ):
                logger.error(_NoQuorum.MESSAGE)
                raise _NoQuorum from None
            # Example errors:
            # - "Error: Unable to connect to the metadata server: Error connecting to MySQL server at mysql-k8s-primary.foo1.svc.cluster.local:3306: Can't connect to MySQL server on 'mysql-k8s-primary.foo1.svc.cluster.local:3306' (111) (2003)"
            # - "Error: Unable to connect to the metadata server: Error connecting to MySQL server at mysql-k8s-primary.foo3.svc.cluster.local:3306: Unknown MySQL server host 'mysql-k8s-primary.foo3.svc.cluster.local' (-2) (2005)"
            # Codes 2000-2999 are client errors
            # (https://dev.mysql.com/doc/refman/8.0/en/error-message-elements.html#error-code-ranges)
            elif match := re.fullmatch(r"Error:.*\((?P<code>2[0-9]{3})\)", stderr):
                code = int(match.group("code"))
                if code == 2003:
                    logger.error(server_exceptions.ConnectionError.MESSAGE)
                    raise server_exceptions.ConnectionError from None
                else:
                    logger.error(f"Bootstrap failed with MySQL client error {code}")
            raise Exception("Failed to bootstrap router") from None
        logger.debug(
            f"Bootstrapped router {tls=}, {self._connection_info.host=}, {self._connection_info.port=}"
        )

    @staticmethod
    def _parse_username_from_config(config_file_text: str) -> str:
        config = configparser.ConfigParser()
        config.read_string(config_file_text)
        return config["metadata_cache:bootstrap"]["user"]

    @property
    def _router_username(self) -> str:
        """Read MySQL Router username from config file.

        During bootstrap, MySQL Router creates a config file which includes a generated username.
        """
        return self._parse_username_from_config(self._container.router_config_file.read_text())

    def enable(self, *, tls: bool, unit_name: str, exporter_config: dict = {}) -> None:
        """Start and enable MySQL Router service."""
        # If the host or port changes, MySQL Router will receive topology change
        # notifications from MySQL.
        # Therefore, if the host or port changes, we do not need to restart MySQL Router.
        if self._container.mysql_router_service_enabled:
            if self._container.mysql_router_exporter_service_enabled and not exporter_config:
                self.disable_exporter()
            elif not self._container.mysql_router_exporter_service_enabled and exporter_config:
                logger.debug("Enabling MySQL Router exporter service")
                self._cos.setup_monitoring_user()
                self._container.update_mysql_router_exporter_service(
                    enabled=True, config=exporter_config
                )
                logger.debug("Enabled MySQL Router exporter service")
            return

        logger.debug("Enabling MySQL Router service")
        self._cleanup_after_upgrade_or_potential_container_restart()
        self._bootstrap_router(tls=tls)
        self.shell.add_attributes_to_mysql_router_user(
            username=self._router_username, router_id=self._router_id, unit_name=unit_name
        )
        self._render_http_backend_auth_config()
        self._container.set_mysql_router_rest_api_password()  # create an empty credentials file
        self._container.update_mysql_router_service(enabled=True, tls=tls)
        self._logrotate.enable()
        logger.debug("Enabled MySQL Router service")
        self._charm.wait_until_mysql_router_ready()

        if not self._container.mysql_router_exporter_service_enabled and exporter_config:
            logger.debug("Enabling MySQL Router exporter service")
            self._cos.setup_monitoring_user()
            self._container.update_mysql_router_exporter_service(
                enabled=True, config=exporter_config
            )
            logger.debug("Enabled MySQL Router exporter service")

    def _restart(self, *, tls: bool) -> None:
        """Restart MySQL Router to enable or disable TLS."""
        logger.debug("Restarting MySQL Router")
        assert self._container.mysql_router_service_enabled is True
        self._container.update_mysql_router_service(enabled=True, tls=tls)
        logger.debug("Restarted MySQL Router")
        self._charm.wait_until_mysql_router_ready()
        # wait_until_mysql_router_ready will set WaitingStatus—override it with current charm
        # status
        self._charm.set_status(event=None)

    def enable_tls(self, *, key: str, certificate: str):
        """Enable TLS and restart MySQL Router."""
        super().enable_tls(key=key, certificate=certificate)
        if self._container.mysql_router_service_enabled:
            self._restart(tls=True)

    def disable_tls(self) -> None:
        """Disable TLS and restart MySQL Router."""
        super().disable_tls()
        if self._container.mysql_router_service_enabled:
            self._restart(tls=False)

    @property
    def status(self) -> typing.Optional[ops.StatusBase]:
        """Report non-active status."""
        if status := super().status:
            return status
        if not self.shell.is_router_in_cluster_set(self._router_id):
            # Router should not be removed from ClusterSet after bootstrap (except by MySQL charm
            # when MySQL Router unit departs relation).
            # If Router is not part of ClusterSet after bootstrap, it most likely was manually
            # removed.
            return ops.BlockedStatus(
                "Router was manually removed from MySQL ClusterSet. Remove & re-deploy unit"
            )

<<<<<<< HEAD
    def _render_http_backend_auth_config(self) -> None:
        """Render the router config for the http backend auth."""
        config = configparser.ConfigParser(interpolation=None)
        config["http_auth_backend:default_auth_backend"] = {
            "backend": "file",
            "filename": str(self._container.path(self._container.rest_api_credentials_file)),
        }

        with io.StringIO() as string_io:
            config.write(string_io)
            self._container.rest_api_conf.write_text(string_io.getvalue())
=======
    def upgrade(self, *, unit: ops.Unit, tls: bool) -> None:
        enabled = self._container.mysql_router_service_enabled
        if enabled:
            logger.debug("Disabling MySQL Router service before upgrade")
            self.disable()
        super().upgrade(unit=unit, tls=tls)
        if enabled:
            logger.debug("Re-enabling MySQL Router service after upgrade")
            self.enable(tls=tls, unit_name=unit.name)
>>>>>>> 52e9ce9d
<|MERGE_RESOLUTION|>--- conflicted
+++ resolved
@@ -84,7 +84,6 @@
         self._router_data_directory.mkdir()
         logger.debug("Disabled MySQL Router service")
 
-<<<<<<< HEAD
     def disable_exporter(self) -> None:
         """Stop and disable MySQL Router exporter service, keeping router enabled."""
         if not self._container.mysql_router_exporter_service_enabled:
@@ -93,7 +92,7 @@
         self._cos.cleanup_monitoring_user()
         self._container.update_mysql_router_exporter_service(enabled=False)
         logger.debug("Disabled MySQL Router exporter service")
-=======
+
     def upgrade(self, *, unit: ops.Unit, tls: bool) -> None:
         """Upgrade MySQL Router.
 
@@ -102,7 +101,6 @@
         logger.debug("Upgrading MySQL Router")
         self._container.upgrade(unit=unit)
         logger.debug("Upgraded MySQL Router")
->>>>>>> 52e9ce9d
 
     @property
     def _tls_config_file_data(self) -> str:
@@ -153,12 +151,8 @@
         *,
         container_: container.Container,
         logrotate_: logrotate.LogRotate,
-<<<<<<< HEAD
-        connection_info: "relations.database_requires.ConnectionInformation",
+        connection_info: "relations.database_requires.CompleteConnectionInformation",
         cos_: "relations.cos.COSRelation",
-=======
-        connection_info: "relations.database_requires.CompleteConnectionInformation",
->>>>>>> 52e9ce9d
         charm_: "abstract_charm.MySQLRouterCharm",
     ) -> None:
         super().__init__(container_=container_, logrotate_=logrotate_, cos_=cos_)
@@ -346,7 +340,6 @@
                 "Router was manually removed from MySQL ClusterSet. Remove & re-deploy unit"
             )
 
-<<<<<<< HEAD
     def _render_http_backend_auth_config(self) -> None:
         """Render the router config for the http backend auth."""
         config = configparser.ConfigParser(interpolation=None)
@@ -358,7 +351,7 @@
         with io.StringIO() as string_io:
             config.write(string_io)
             self._container.rest_api_conf.write_text(string_io.getvalue())
-=======
+
     def upgrade(self, *, unit: ops.Unit, tls: bool) -> None:
         enabled = self._container.mysql_router_service_enabled
         if enabled:
@@ -367,5 +360,4 @@
         super().upgrade(unit=unit, tls=tls)
         if enabled:
             logger.debug("Re-enabling MySQL Router service after upgrade")
-            self.enable(tls=tls, unit_name=unit.name)
->>>>>>> 52e9ce9d
+            self.enable(tls=tls, unit_name=unit.name)