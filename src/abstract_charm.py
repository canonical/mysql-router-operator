--- conflicted
+++ resolved
@@ -356,37 +356,10 @@
             f"{isinstance(workload_, workload.AuthenticatedWorkload)=}, "
             f"{workload_.container_ready=}, "
             f"{self._database_requires.is_relation_breaking(event)=}, "
-<<<<<<< HEAD
+            f"{self._upgrade.in_progress=}"
             f"{self._cos.is_relation_breaking(event)=}"
         )
-        if self._unit_lifecycle.authorized_leader:
-            if self._database_requires.is_relation_breaking(event):
-                self._database_provides.delete_all_databags()
-            elif (
-                isinstance(workload_, workload.AuthenticatedWorkload) and workload_.container_ready
-            ):
-                self._database_provides.reconcile_users(
-                    event=event,
-                    router_read_write_endpoint=self._read_write_endpoint,
-                    router_read_only_endpoint=self._read_only_endpoint,
-                    shell=workload_.shell,
-                )
-        if isinstance(workload_, workload.AuthenticatedWorkload) and workload_.container_ready:
-            cos_relation_exists = self._cos.relation_exists and not self._cos.is_relation_breaking(
-                event
-            )
-            workload_.enable(
-                tls=self._tls_certificate_saved,
-                unit_name=self.unit.name,
-                exporter_config=self._cos.exporter_user_info if cos_relation_exists else {},
-            )
-        elif workload_.container_ready:
-            workload_.disable_exporter()
-            workload_.disable()
-        self.set_status(event=event)
-=======
-            f"{self._upgrade.in_progress=}"
-        )
+
         try:
             if self._unit_lifecycle.authorized_leader:
                 if self._database_requires.is_relation_breaking(event):
@@ -407,7 +380,14 @@
                         shell=workload_.shell,
                     )
             if isinstance(workload_, workload.AuthenticatedWorkload) and workload_.container_ready:
-                workload_.enable(tls=self._tls_certificate_saved, unit_name=self.unit.name)
+                cos_relation_exists = (
+                    self._cos.relations_exists and not self._cos.is_relation_breaking(event)
+                )
+                workload_.enable(
+                    tls=self._tls_certificate_saved,
+                    unit_name=self.unit.name,
+                    exporter_confi=self._cos.exporter_user_info if cos_relation_exists else {},
+                )
             elif workload_.container_ready:
                 workload_.disable()
             # Empty waiting status means we're waiting for database requires relation before
@@ -436,5 +416,4 @@
             logger.debug(f"Resume upgrade event failed: {message}")
             event.fail(message)
             return
-        self._upgrade.reconcile_partition(action_event=event)
->>>>>>> 52e9ce9d
+        self._upgrade.reconcile_partition(action_event=event)