# Copyright 2023 Canonical Ltd.
# See LICENSE file for licensing details.

"""Workload snap container & installer"""

import logging
import pathlib
import shutil
import subprocess
import typing

import charms.operator_libs_linux.v2.snap as snap_lib
import ops
import tenacity

import container

logger = logging.getLogger(__name__)

_SNAP_NAME = "charmed-mysql"
<<<<<<< HEAD
_REVISION = "91"  # v8.0.35
=======
_REVISION = "92"  # v8.0.35
>>>>>>> c10f6f47
_snap = snap_lib.SnapCache()[_SNAP_NAME]
_UNIX_USERNAME = "snap_daemon"


def install(*, unit: ops.Unit, model_uuid: str):
    """Install snap."""
    installed_by_unit = pathlib.Path(
        "/var/snap", _SNAP_NAME, "common", "installed_by_mysql_router_charm_unit"
    )
    unique_unit_name = f"{model_uuid}_{unit.name}"
    # This charm can override/use an existing snap installation only if the snap was previously
    # installed by this charm.
    # Otherwise, the snap could be in use by another charm (e.g. MySQL Server charm, a different
    # MySQL Router charm).
    if _snap.present and not (
        installed_by_unit.exists() and installed_by_unit.read_text() == unique_unit_name
    ):
        logger.debug(
            f"{installed_by_unit.exists() and installed_by_unit.read_text()=} {unique_unit_name=}"
        )
        logger.error(f"{_SNAP_NAME} snap already installed on machine. Installation aborted")
        raise Exception(f"Multiple {_SNAP_NAME} snap installs not supported on one machine")
    logger.debug(f"Installing {_SNAP_NAME=}, {_REVISION=}")
    unit.status = ops.MaintenanceStatus("Installing snap")

    def _set_retry_status(_) -> None:
        message = "Snap install failed. Retrying..."
        unit.status = ops.MaintenanceStatus(message)
        logger.debug(message)

    for attempt in tenacity.Retrying(
        stop=tenacity.stop_after_delay(60 * 5),
        wait=tenacity.wait_exponential(multiplier=10),
        retry=tenacity.retry_if_exception_type(snap_lib.SnapError),
        after=_set_retry_status,
        reraise=True,
    ):
        with attempt:
            _snap.ensure(state=snap_lib.SnapState.Present, revision=_REVISION)
    installed_by_unit.write_text(unique_unit_name)
    logger.debug(f"Wrote {unique_unit_name=} to {installed_by_unit.name=}")
    _snap.hold()
    logger.debug(f"Installed {_SNAP_NAME=}, {_REVISION=}")


def uninstall():
    """Uninstall snap."""
    logger.debug(f"Uninstalling {_SNAP_NAME=}")
    _snap.ensure(state=snap_lib.SnapState.Absent)
    logger.debug(f"Uninstalled {_SNAP_NAME=}")


class _Path(pathlib.PosixPath, container.Path):
    def __new__(cls, *args, **kwargs):
        path = super().__new__(cls, *args, **kwargs)
        if args and isinstance(args[0], cls) and (parent_ := args[0]._container_parent):
            path._container_parent = parent_
        else:
            if str(path).startswith("/etc/mysqlrouter") or str(path).startswith(
                "/var/lib/mysqlrouter"
            ):
                parent = f"/var/snap/{_SNAP_NAME}/current"
            elif str(path).startswith("/run/mysqlrouter") or str(path).startswith(
                "/var/log/mysqlrouter"
            ):
                parent = f"/var/snap/{_SNAP_NAME}/common"
            elif str(path).startswith("/tmp"):
                parent = f"/tmp/snap-private-tmp/snap.{_SNAP_NAME}"
            else:
                parent = None
            if parent:
                assert str(path).startswith("/")
                path = super().__new__(cls, parent, path.relative_to("/"), **kwargs)
            path._container_parent = parent
        return path

    def __truediv__(self, other):
        return type(self)(self, other)

    def __rtruediv__(self, other):
        return type(self)(other, self)

    @property
    def relative_to_container(self) -> pathlib.PurePosixPath:
        if parent := self._container_parent:
            return pathlib.PurePosixPath("/", self.relative_to(parent))
        return self

    def read_text(self, encoding="utf-8", *args, **kwargs) -> str:
        return super().read_text(encoding, *args, **kwargs)

    def write_text(
        self,
        data: str,
        encoding="utf-8",
        *args,
        user=_UNIX_USERNAME,
        group=_UNIX_USERNAME,
        **kwargs,
    ):
        return_value = super().write_text(data, encoding, *args, **kwargs)
        shutil.chown(self, user=user, group=group)
        return return_value

    def mkdir(self, *args, **kwargs) -> None:
        super().mkdir(*args, **kwargs)
        shutil.chown(self, user=_UNIX_USERNAME, group=_UNIX_USERNAME)

    def rmtree(self):
        shutil.rmtree(self)


class Snap(container.Container):
    """Workload snap container"""

    _SERVICE_NAME = "mysqlrouter-service"
    _EXPORTER_SERVICE_NAME = "mysqlrouter-exporter"

    def __init__(self) -> None:
        super().__init__(
            mysql_router_command=f"{_SNAP_NAME}.mysqlrouter",
            mysql_shell_command=f"{_SNAP_NAME}.mysqlsh",
            mysql_router_password_command=f"{_SNAP_NAME}.mysqlrouter-passwd",
        )

    @property
    def ready(self) -> bool:
        return True

    @property
    def mysql_router_service_enabled(self) -> bool:
        return _snap.services[self._SERVICE_NAME]["active"]

    @property
    def mysql_router_exporter_service_enabled(self) -> bool:
        return _snap.services[self._EXPORTER_SERVICE_NAME]["active"]

    def update_mysql_router_service(self, *, enabled: bool, tls: bool = None) -> None:
        super().update_mysql_router_service(enabled=enabled, tls=tls)
        if tls:
            raise NotImplementedError  # TODO VM TLS

        if enabled:
            _snap.set({"mysqlrouter.extra-options": f"--extra-config {self.rest_api_conf}"})
            _snap.start([self._SERVICE_NAME], enable=True)
        else:
            _snap.unset("mysqlrouter.extra-options")
            _snap.stop([self._SERVICE_NAME], disable=True)

    def update_mysql_router_exporter_service(self, *, enabled: bool, config: dict = {}) -> None:
        if enabled:
            _snap.set(
                {
                    "mysqlrouter-exporter.user": config["username"],
                    "mysqlrouter-exporter.password": config["password"],
                    "mysqlrouter-exporter.url": config["url"],
                }
            )
            _snap.start([self._EXPORTER_SERVICE_NAME], enable=True)
        else:
            _snap.unset("mysqlrouter-exporter.user")
            _snap.unset("mysqlrouter-exporter.password")
            _snap.unset("mysqlrouter-exporter.url")
            _snap.stop([self._EXPORTER_SERVICE_NAME], disable=True)

    # TODO python3.10 min version: Use `list` instead of `typing.List`
    def _run_command(
        self,
        command: typing.List[str],
        *,
        timeout: int,
        input: str = None,
    ) -> str:
        try:
            output = subprocess.run(
                command,
                input=input,
                capture_output=True,
                timeout=timeout,
                check=True,
                encoding="utf-8",
            ).stdout
        except subprocess.CalledProcessError as e:
            raise container.CalledProcessError(
                returncode=e.returncode, cmd=e.cmd, output=e.output, stderr=e.stderr
            )
        return output

    def path(self, *args, **kwargs) -> _Path:
        return _Path(*args, **kwargs)<|MERGE_RESOLUTION|>--- conflicted
+++ resolved
@@ -18,11 +18,7 @@
 logger = logging.getLogger(__name__)
 
 _SNAP_NAME = "charmed-mysql"
-<<<<<<< HEAD
-_REVISION = "91"  # v8.0.35
-=======
 _REVISION = "92"  # v8.0.35
->>>>>>> c10f6f47
 _snap = snap_lib.SnapCache()[_SNAP_NAME]
 _UNIX_USERNAME = "snap_daemon"
 
