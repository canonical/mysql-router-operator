--- conflicted
+++ resolved
@@ -182,7 +182,6 @@
             _snap.unset("mysqlrouter.extra-options")
             _snap.stop([self._SERVICE_NAME], disable=True)
 
-<<<<<<< HEAD
     def update_mysql_router_exporter_service(self, *, enabled: bool, config: dict = {}) -> None:
         if enabled:
             _snap.set(
@@ -198,11 +197,10 @@
             _snap.unset("mysqlrouter-exporter.password")
             _snap.unset("mysqlrouter-exporter.url")
             _snap.stop([self._EXPORTER_SERVICE_NAME], disable=True)
-=======
+
     def upgrade(self, unit: ops.Unit) -> None:
         """Upgrade snap."""
         _refresh(unit=unit, verb=_RefreshVerb.UPGRADE)
->>>>>>> 52e9ce9d
 
     # TODO python3.10 min version: Use `list` instead of `typing.List`
     def _run_command(
