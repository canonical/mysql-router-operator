# Copyright 2023 Canonical Ltd.
# See LICENSE file for licensing details.

from unittest.mock import PropertyMock

import pytest
from ops import JujuVersion
from pytest_mock import MockerFixture

import snap


@pytest.fixture(autouse=True)
def disable_tenacity_retry(monkeypatch):
    for retry_class in (
        "retry_if_exception",
        "retry_if_exception_type",
        "retry_if_not_exception_type",
        "retry_unless_exception_type",
        "retry_if_exception_cause_type",
        "retry_if_result",
        "retry_if_not_result",
        "retry_if_exception_message",
        "retry_if_not_exception_message",
        "retry_any",
        "retry_all",
        "retry_always",
        "retry_never",
    ):
        monkeypatch.setattr(f"tenacity.{retry_class}.__call__", lambda *args, **kwargs: False)


@pytest.fixture(autouse=True)
def patch(monkeypatch):
    monkeypatch.setattr(
        "abstract_charm.MySQLRouterCharm.wait_until_mysql_router_ready",
        lambda *args, **kwargs: None,
    )
    monkeypatch.setattr("workload.AuthenticatedWorkload._router_username", "")
    monkeypatch.setattr("mysql_shell.Shell._run_code", lambda *args, **kwargs: None)
    monkeypatch.setattr(
        "mysql_shell.Shell.get_mysql_router_user_for_unit", lambda *args, **kwargs: None
    )
    monkeypatch.setattr("mysql_shell.Shell.is_router_in_cluster_set", lambda *args, **kwargs: True)
    monkeypatch.setattr("upgrade.Upgrade.in_progress", False)
    monkeypatch.setattr("upgrade.Upgrade.versions_set", True)
    monkeypatch.setattr("upgrade.Upgrade.is_compatible", True)


@pytest.fixture(autouse=True)
def machine_patch(monkeypatch):
    monkeypatch.setattr("lifecycle.Unit._on_subordinate_relation_broken", lambda *args: None)

    class Snap:
        present = False

        def __init__(self):
            self.services = {
                "mysqlrouter-service": {"active": False},
                "mysqlrouter-exporter": {"active": False},
            }

        def ensure(self, *_, **__):
            return

<<<<<<< HEAD
        def set(self, *_, **__):
            return

        def unset(self, *_, **__):
=======
        def hold(self, *_, **__):
>>>>>>> 52e9ce9d
            return

        def start(self, services: list[str] = None, *_, **__):
            assert services == ["mysqlrouter-service"] or services == ["mysqlrouter-exporter"]
            self.services["mysqlrouter-service"]["active"] = True
            self.services["mysqlrouter-exporter"]["active"] = True

        def stop(self, services: list[str] = None, *_, **__):
            assert services == ["mysqlrouter-service"] or services == ["mysqlrouter-exporter"]
            self.services["mysqlrouter-service"]["active"] = False
            self.services["mysqlrouter-exporter"]["active"] = False

    monkeypatch.setattr(snap, "_snap", Snap())

    monkeypatch.setattr(
        "snap.Snap._run_command", lambda *args, **kwargs: "null"  # Use "null" for `json.loads()`
    )
    monkeypatch.setattr("snap._Path.read_text", lambda *args, **kwargs: "")
    monkeypatch.setattr("snap._Path.write_text", lambda *args, **kwargs: None)
    monkeypatch.setattr("snap._Path.unlink", lambda *args, **kwargs: None)
    monkeypatch.setattr("snap._Path.mkdir", lambda *args, **kwargs: None)
    monkeypatch.setattr("snap._Path.rmtree", lambda *args, **kwargs: None)


@pytest.fixture(autouse=True, params=["juju2", "juju3"])
def juju_has_secrets(mocker: MockerFixture, request):
    """This fixture will force the usage of secrets whenever run on Juju 3.x.

    NOTE: This is needed, as normally JujuVersion is set to 0.0.0 in tests
    (i.e. not the real juju version)
    """
    if request.param == "juju3":
        mocker.patch.object(
            JujuVersion, "has_secrets", new_callable=PropertyMock
        ).return_value = False
        return False
    else:
        mocker.patch.object(
            JujuVersion, "has_secrets", new_callable=PropertyMock
        ).return_value = True
        return True<|MERGE_RESOLUTION|>--- conflicted
+++ resolved
@@ -63,14 +63,13 @@
         def ensure(self, *_, **__):
             return
 
-<<<<<<< HEAD
         def set(self, *_, **__):
             return
 
         def unset(self, *_, **__):
-=======
+            return
+
         def hold(self, *_, **__):
->>>>>>> 52e9ce9d
             return
 
         def start(self, services: list[str] = None, *_, **__):
